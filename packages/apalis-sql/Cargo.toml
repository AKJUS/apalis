--- conflicted
+++ resolved
@@ -30,15 +30,9 @@
 futures = "0.3"
 async-stream = "0.3"
 tokio = { version = "1", features = ["rt", "net"], optional = true }
-<<<<<<< HEAD
-async-std = { version = "1.8.0", optional = true}
 futures-lite = "1.13.0"
-async-trait = "0.1.53"
-=======
 async-std = { version = "1.12.0", optional = true}
-futures-lite = "1.12.0"
 async-trait = "0.1.68"
->>>>>>> 385b56a9
 
 [dev-dependencies]
 tokio = { version = "1", features = ["macros"] }
